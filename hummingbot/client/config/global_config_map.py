import random
from typing import Callable, Optional
from decimal import Decimal
import os.path
from hummingbot.client.config.config_var import ConfigVar
import hummingbot.client.settings as settings
from hummingbot.client.config.config_methods import paper_trade_disabled, using_exchange as using_exchange_pointer
from hummingbot.client.config.config_validators import (
    validate_bool,
    validate_decimal
)


def generate_client_id() -> str:
    vals = [random.choice(range(0, 256)) for i in range(0, 20)]
    return "".join([f"{val:02x}" for val in vals])


def using_exchange(exchange: str) -> Callable:
    return using_exchange_pointer(exchange)


# Required conditions
def using_bamboo_coordinator_mode() -> bool:
    return global_config_map.get("bamboo_relay_use_coordinator").value


def using_wallet() -> bool:
    return paper_trade_disabled() and settings.ethereum_wallet_required()


def validate_script_file_path(file_path: str) -> Optional[bool]:
    path, name = os.path.split(file_path)
    if path == "":
        file_path = os.path.join(settings.SCRIPTS_PATH, file_path)
    if not os.path.isfile(file_path):
        return f"{file_path} file does not exist."


def connector_keys():
    all_keys = {}
    for connector_setting in settings.CONNECTOR_SETTINGS.values():
        all_keys.update(connector_setting.config_keys)
    return all_keys


# Main global config store
key_config_map = connector_keys()

main_config_map = {
    # The variables below are usually not prompted during setup process
    "client_id":
        ConfigVar(key="client_id",
                  prompt=None,
                  required_if=lambda: False,
                  default=generate_client_id()),
    "log_level":
        ConfigVar(key="log_level",
                  prompt=None,
                  required_if=lambda: False,
                  default="INFO"),
    "debug_console":
        ConfigVar(key="debug_console",
                  prompt=None,
                  type_str="bool",
                  required_if=lambda: False,
                  default=False),
    "strategy_report_interval":
        ConfigVar(key="strategy_report_interval",
                  prompt=None,
                  type_str="float",
                  required_if=lambda: False,
                  default=900),
    "logger_override_whitelist":
        ConfigVar(key="logger_override_whitelist",
                  prompt=None,
                  required_if=lambda: False,
                  default=["hummingbot.strategy",
                           "hummingbot.market",
                           "hummingbot.wallet",
                           "conf"
                           ],
                  type_str="list"),
    "key_file_path":
        ConfigVar(key="key_file_path",
                  prompt=f"Where would you like to save your private key file? "
                         f"(default '{settings.DEFAULT_KEY_FILE_PATH}') >>> ",
                  required_if=lambda: False,
                  default=settings.DEFAULT_KEY_FILE_PATH),
    "log_file_path":
        ConfigVar(key="log_file_path",
                  prompt=f"Where would you like to save your logs? (default '{settings.DEFAULT_LOG_FILE_PATH}') >>> ",
                  required_if=lambda: False,
                  default=settings.DEFAULT_LOG_FILE_PATH),

    # Required by chosen CEXes or DEXes
    "paper_trade_enabled":
        ConfigVar(key="paper_trade_enabled",
                  prompt="Enable paper trading mode (Yes/No) ? >>> ",
                  type_str="bool",
                  default=False,
                  required_if=lambda: True,
                  validator=validate_bool),
    "paper_trade_account_balance":
        ConfigVar(key="paper_trade_account_balance",
                  prompt="Enter paper trade balance settings (Input must be valid json: "
                         "e.g. [[\"ETH\", 10.0], [\"USDC\", 100]]) >>> ",
                  required_if=lambda: False,
                  type_str="json",
                  ),
    "celo_address":
        ConfigVar(key="celo_address",
                  prompt="Enter your Celo account address >>> ",
                  type_str="str",
                  required_if=lambda: False,
                  is_connect_key=True),
    "celo_password":
        ConfigVar(key="celo_password",
                  prompt="Enter your Celo account password >>> ",
                  type_str="str",
                  required_if=lambda: global_config_map["celo_address"].value is not None,
                  is_secure=True,
                  is_connect_key=True),
    "ethereum_wallet":
        ConfigVar(key="ethereum_wallet",
                  prompt="Enter your wallet private key >>> ",
                  type_str="str",
                  required_if=lambda: False,
                  is_connect_key=True),
    "ethereum_rpc_url":
        ConfigVar(key="ethereum_rpc_url",
                  prompt="Which Ethereum node would you like your client to connect to? >>> ",
                  required_if=lambda: global_config_map["ethereum_wallet"].value is not None),
    "ethereum_rpc_ws_url":
        ConfigVar(key="ethereum_rpc_ws_url",
                  prompt="Enter the Websocket Address of your Ethereum Node >>> ",
                  required_if=lambda: global_config_map["ethereum_rpc_url"].value is not None),
    "ethereum_chain_name":
        ConfigVar(key="ethereum_chain_name",
                  prompt="What is your preferred ethereum chain name? >>> ",
                  type_str="str",
                  required_if=lambda: False,
                  default="MAIN_NET"),
    "ethereum_token_overrides":
        ConfigVar(key="ethereum_token_overrides",
                  prompt="What is your preferred ethereum token overrides? >>> ",
                  type_str="json",
                  required_if=lambda: False,
                  default={}),
    # Whether or not to invoke cancel_all on exit if marketing making on a open order book DEX (e.g. Radar Relay)
    "on_chain_cancel_on_exit":
        ConfigVar(key="on_chain_cancel_on_exit",
                  prompt="Would you like to cancel transactions on chain if using an open order books exchanges? >>> ",
                  required_if=lambda: False,
                  type_str="bool",
                  default=False),
    "kill_switch_enabled":
        ConfigVar(key="kill_switch_enabled",
                  prompt="Would you like to enable the kill switch? (Yes/No) >>> ",
                  required_if=paper_trade_disabled,
                  type_str="bool",
                  default=False,
                  validator=validate_bool),
    "kill_switch_rate":
        ConfigVar(key="kill_switch_rate",
                  prompt="At what profit/loss rate would you like the bot to stop? "
                         "(e.g. -5 equals 5 percent loss) >>> ",
                  type_str="decimal",
                  default=-100,
                  validator=lambda v: validate_decimal(v, Decimal(-100), Decimal(100)),
                  required_if=lambda: global_config_map["kill_switch_enabled"].value),
    "telegram_enabled":
        ConfigVar(key="telegram_enabled",
                  prompt="Would you like to enable telegram? >>> ",
                  type_str="bool",
                  default=False,
                  required_if=lambda: False),
    "telegram_token":
        ConfigVar(key="telegram_token",
                  prompt="What is your telegram token? >>> ",
                  required_if=lambda: False),
    "telegram_chat_id":
        ConfigVar(key="telegram_chat_id",
                  prompt="What is your telegram chat id? >>> ",
                  required_if=lambda: False),
    "send_error_logs":
        ConfigVar(key="send_error_logs",
                  prompt="Would you like to send error logs to hummingbot? (Yes/No) >>> ",
                  type_str="bool",
                  default=True),
    "min_quote_order_amount":
        ConfigVar(key="min_quote_order_amount",
                  prompt=None,
                  required_if=lambda: False,
                  type_str="json",
                  ),
    # Database options
    "db_engine":
        ConfigVar(key="db_engine",
                  prompt="Please enter database engine you want to use (reference: https://docs.sqlalchemy.org/en/13/dialects/) >>> ",
                  type_str="str",
                  required_if=lambda: False,
                  default="sqlite"),
    "db_host":
        ConfigVar(key="db_host",
                  prompt="Please enter your DB host address >>> ",
                  type_str="str",
                  required_if=lambda: global_config_map.get("db_engine").value != "sqlite",
                  default="127.0.0.1"),
    "db_port":
        ConfigVar(key="db_port",
                  prompt="Please enter your DB port >>> ",
                  type_str="str",
                  required_if=lambda: global_config_map.get("db_engine").value != "sqlite",
                  default="3306"),
    "db_username":
        ConfigVar(key="db_username",
                  prompt="Please enter your DB username >>> ",
                  type_str="str",
                  required_if=lambda: global_config_map.get("db_engine").value != "sqlite",
                  default="username"),
    "db_password":
        ConfigVar(key="db_password",
                  prompt="Please enter your DB password >>> ",
                  type_str="str",
                  required_if=lambda: global_config_map.get("db_engine").value != "sqlite",
                  default="password"),
    "db_name":
        ConfigVar(key="db_name",
                  prompt="Please enter your the name of your DB >>> ",
                  type_str="str",
                  required_if=lambda: global_config_map.get("db_engine").value != "sqlite",
                  default="dbname"),
    "0x_active_cancels":
        ConfigVar(key="0x_active_cancels",
                  prompt="Enable active order cancellations for 0x exchanges (warning: this costs gas)?  >>> ",
                  type_str="bool",
                  default=False,
                  validator=validate_bool),
    "script_enabled":
        ConfigVar(key="script_enabled",
                  prompt="Would you like to enable script feature? (Yes/No) >>> ",
                  type_str="bool",
                  default=False,
                  validator=validate_bool),
    "script_file_path":
        ConfigVar(key="script_file_path",
                  prompt='Enter path to your script file >>> ',
                  type_str="str",
                  required_if=lambda: global_config_map["script_enabled"].value,
                  validator=validate_script_file_path),
    "balance_asset_limit":
        ConfigVar(key="balance_asset_limit",
                  prompt="Use the `balance limit` command"
                         "e.g. balance limit [EXCHANGE] [ASSET] [AMOUNT]",
                  required_if=lambda: False,
                  type_str="json",
                  default={exchange: None for exchange in settings.EXCHANGES}),
<<<<<<< HEAD
    "gateway_api_port":
        ConfigVar(key="gateway_api_port",
                  prompt="Please enter your Gateway API port >>> ",
                  type_str="str",
                  required_if=lambda: False,
                  default="5000"),
=======
    "manual_gas_price":
        ConfigVar(key="manual_gas_price",
                  prompt="Enter fixed gas price (in Gwei) you want to use for Ethereum transactions >>> ",
                  required_if=lambda: False,
                  type_str="int",
                  default=50),
    "ethgasstation_gas_enabled":
        ConfigVar(key="ethgasstation_gas_enabled",
                  prompt="Do you want to enable Etbereum gas station price lookup? >>> ",
                  required_if=lambda: False,
                  type_str="bool",
                  validator=validate_bool,
                  default=False),
    "ethgasstation_api_key":
        ConfigVar(key="ethgasstation_api_key",
                  prompt="Enter API key for defipulse.com gas station API >>> ",
                  required_if=lambda: global_config_map["ethgasstation_gas_enabled"].value,
                  type_str="str"),
    "ethgasstation_gas_level":
        ConfigVar(key="ethgasstation_gas_level",
                  prompt="Enter gas level you want to use for Ethereum transactions (fast, fastest, safeLow, average) "
                         ">>> ",
                  required_if=lambda: global_config_map["ethgasstation_gas_enabled"].value,
                  type_str="str",
                  validator=lambda s: None if s in {"fast", "fastest", "safeLow", "average"}
                  else "Invalid gas level."),
    "ethgasstation_refresh_time":
        ConfigVar(key="ethgasstation_refresh_time",
                  prompt="Enter refresh time for Ethereum gas price lookup (in seconds) >>> ",
                  required_if=lambda: global_config_map["ethgasstation_gas_enabled"].value,
                  type_str="int",
                  default=120),
>>>>>>> e402bf88
}

global_config_map = {**key_config_map, **main_config_map}<|MERGE_RESOLUTION|>--- conflicted
+++ resolved
@@ -256,14 +256,6 @@
                   required_if=lambda: False,
                   type_str="json",
                   default={exchange: None for exchange in settings.EXCHANGES}),
-<<<<<<< HEAD
-    "gateway_api_port":
-        ConfigVar(key="gateway_api_port",
-                  prompt="Please enter your Gateway API port >>> ",
-                  type_str="str",
-                  required_if=lambda: False,
-                  default="5000"),
-=======
     "manual_gas_price":
         ConfigVar(key="manual_gas_price",
                   prompt="Enter fixed gas price (in Gwei) you want to use for Ethereum transactions >>> ",
@@ -296,7 +288,12 @@
                   required_if=lambda: global_config_map["ethgasstation_gas_enabled"].value,
                   type_str="int",
                   default=120),
->>>>>>> e402bf88
+    "gateway_api_port":
+        ConfigVar(key="gateway_api_port",
+                  prompt="Please enter your Gateway API port >>> ",
+                  type_str="str",
+                  required_if=lambda: False,
+                  default="5000"),
 }
 
 global_config_map = {**key_config_map, **main_config_map}