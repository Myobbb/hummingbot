--- conflicted
+++ resolved
@@ -224,10 +224,6 @@
                           f"take ask on {market_2_name}: {round(profitability_buy_2_sell_1 * 100, 4)} %"] +
                          [f"    take ask on {market_1_name}, "
                           f"take bid on {market_2_name}: {round(profitability_buy_1_sell_2 * 100, 4)} %"])
-<<<<<<< HEAD
-
-=======
->>>>>>> 9d950076
 
             # See if there're any pending market orders.
             if self._tracked_market_orders:
