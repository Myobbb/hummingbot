--- conflicted
+++ resolved
@@ -332,25 +332,6 @@
             self.c_start_tracking_market_order(sell_market_symbol_pair, sell_order_id, True, quantized_order_amount)
             self.logger().info(self.format_status())
 
-<<<<<<< HEAD
-    cdef c_buy_with_specific_market(self, object market_symbol_pair, double amount,
-                                    object order_type = OrderType.MARKET, double price = 0.0):
-        cdef:
-            MarketBase market = market_symbol_pair.market
-        if market not in self._sb_markets:
-            raise ValueError(f"market object for buy order is not in the whitelisted markets set.")
-        return market.c_buy(market_symbol_pair.trading_pair, amount, order_type=order_type, price=price)
-
-    cdef c_sell_with_specific_market(self, object market_symbol_pair, double amount,
-                                     object order_type = OrderType.MARKET, double price = 0.0):
-        cdef:
-            MarketBase market = market_symbol_pair.market
-        if market not in self._sb_markets:
-            raise ValueError(f"market object for sell order is not in the whitelisted markets set.")
-        return market.c_sell(market_symbol_pair.trading_pair, amount, order_type=order_type, price=price)
-
-=======
->>>>>>> 4835be0a
     @classmethod
     def find_profitable_arbitrage_orders(cls,
                                          min_profitability,
