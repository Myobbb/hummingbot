import re
from typing import Optional, Tuple

from pydantic import Field, SecretStr

from hummingbot.client.config.config_data_types import BaseConnectorConfigMap, ClientFieldData
from hummingbot.connector.exchange.huobi.huobi_ws_post_processor import HuobiWSPostProcessor
from hummingbot.core.web_assistant.web_assistants_factory import WebAssistantsFactory

RE_4_LETTERS_QUOTE = re.compile(r"^(\w+)(usdt|husd|usdc)$")
RE_3_LETTERS_QUOTE = re.compile(r"^(\w+)(btc|eth|trx)$")
RE_2_LETTERS_QUOTE = re.compile(r"^(\w+)(ht)$")

CENTRALIZED = True

EXAMPLE_PAIR = "ETH-USDT"

DEFAULT_FEES = [0.2, 0.2]

BROKER_ID = "AAc484720a"


def split_trading_pair(trading_pair: str) -> Optional[Tuple[str, str]]:
    try:
        m = RE_4_LETTERS_QUOTE.match(trading_pair)
        if m is None:
            m = RE_3_LETTERS_QUOTE.match(trading_pair)
            if m is None:
                m = RE_2_LETTERS_QUOTE.match(trading_pair)
        return m.group(1), m.group(2)
    # Exceptions are now logged as warnings in trading pair fetcher
    except Exception:
        return None


def convert_from_exchange_trading_pair(exchange_trading_pair: str) -> Optional[str]:
    if split_trading_pair(exchange_trading_pair) is None:
        return None
    # Huobi uses lowercase (btcusdt)
    base_asset, quote_asset = split_trading_pair(exchange_trading_pair)
    return f"{base_asset.upper()}-{quote_asset.upper()}"


def convert_to_exchange_trading_pair(hb_trading_pair: str) -> str:
    # Huobi uses lowercase (btcusdt)
    return hb_trading_pair.replace("-", "").lower()


def build_api_factory() -> WebAssistantsFactory:
    api_factory = WebAssistantsFactory(ws_post_processors=[HuobiWSPostProcessor()])
    return api_factory


class HuobiConfigMap(BaseConnectorConfigMap):
    connector: str = Field(default="huobi", client_data=None)
    huobi_api_key: SecretStr = Field(
        default=...,
        client_data=ClientFieldData(
            prompt=lambda cm: "Enter your Huobi API key",
            is_secure=True,
            is_connect_key=True,
            prompt_on_new=True,
        )
    )
    huobi_secret_key: SecretStr = Field(
        default=...,
        client_data=ClientFieldData(
            prompt=lambda cm: "Enter your Huobi secret key",
            is_secure=True,
            is_connect_key=True,
            prompt_on_new=True,
        )
    )

<<<<<<< HEAD
=======
    class Config:
        title = "huobi"

>>>>>>> 4991a300

KEYS = HuobiConfigMap.construct()<|MERGE_RESOLUTION|>--- conflicted
+++ resolved
@@ -1,11 +1,19 @@
 import re
+from decimal import Decimal
 from typing import Optional, Tuple
 
 from pydantic import Field, SecretStr
 
 from hummingbot.client.config.config_data_types import BaseConnectorConfigMap, ClientFieldData
 from hummingbot.connector.exchange.huobi.huobi_ws_post_processor import HuobiWSPostProcessor
+from hummingbot.core.data_type.trade_fee import TradeFeeSchema
 from hummingbot.core.web_assistant.web_assistants_factory import WebAssistantsFactory
+
+DEFAULT_FEES = TradeFeeSchema(
+    maker_percent_fee_decimal=Decimal("0.002"),
+    taker_percent_fee_decimal=Decimal("0.002"),
+)
+
 
 RE_4_LETTERS_QUOTE = re.compile(r"^(\w+)(usdt|husd|usdc)$")
 RE_3_LETTERS_QUOTE = re.compile(r"^(\w+)(btc|eth|trx)$")
@@ -14,8 +22,6 @@
 CENTRALIZED = True
 
 EXAMPLE_PAIR = "ETH-USDT"
-
-DEFAULT_FEES = [0.2, 0.2]
 
 BROKER_ID = "AAc484720a"
 
@@ -72,11 +78,8 @@
         )
     )
 
-<<<<<<< HEAD
-=======
     class Config:
         title = "huobi"
 
->>>>>>> 4991a300
 
 KEYS = HuobiConfigMap.construct()