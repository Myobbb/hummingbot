import asyncio
import copy
import logging
from abc import ABC, abstractmethod
from decimal import Decimal
from typing import TYPE_CHECKING, Any, AsyncIterable, Dict, List, Optional, Tuple

from async_timeout import timeout

from hummingbot.connector.client_order_tracker import ClientOrderTracker
from hummingbot.connector.constants import MINUTE, TWELVE_HOURS, s_decimal_0, s_decimal_NaN
from hummingbot.connector.exchange_base import ExchangeBase
from hummingbot.connector.time_synchronizer import TimeSynchronizer
from hummingbot.connector.trading_rule import TradingRule
from hummingbot.connector.utils import get_new_client_order_id
from hummingbot.core.api_throttler.async_throttler import AsyncThrottler
from hummingbot.core.data_type.cancellation_result import CancellationResult
from hummingbot.core.data_type.common import OrderType, TradeType
from hummingbot.core.data_type.in_flight_order import InFlightOrder, OrderState, OrderUpdate, TradeUpdate
from hummingbot.core.data_type.limit_order import LimitOrder
from hummingbot.core.data_type.order_book import OrderBook
from hummingbot.core.data_type.order_book_tracker import OrderBookTracker
from hummingbot.core.data_type.order_book_tracker_data_source import OrderBookTrackerDataSource
from hummingbot.core.data_type.trade_fee import AddedToCostTradeFee
from hummingbot.core.data_type.user_stream_tracker import UserStreamTracker
from hummingbot.core.data_type.user_stream_tracker_data_source import UserStreamTrackerDataSource
from hummingbot.core.network_iterator import NetworkStatus
from hummingbot.core.utils.async_utils import safe_ensure_future, safe_gather
from hummingbot.core.web_assistant.auth import AuthBase
from hummingbot.core.web_assistant.connections.data_types import RESTMethod
from hummingbot.core.web_assistant.web_assistants_factory import WebAssistantsFactory
from hummingbot.logger import HummingbotLogger

if TYPE_CHECKING:
    from hummingbot.client.config.config_helpers import ClientConfigAdapter


class ExchangePyBase(ExchangeBase, ABC):
    _logger = None

    SHORT_POLL_INTERVAL = 5.0
    LONG_POLL_INTERVAL = 120.0
    TRADING_RULES_INTERVAL = 30 * MINUTE
    TRADING_FEES_INTERVAL = TWELVE_HOURS
    TICK_INTERVAL_LIMIT = 60.0

    def __init__(self, client_config_map: "ClientConfigAdapter"):
        super().__init__(client_config_map)

        self._last_poll_timestamp = 0
        self._last_timestamp = 0
        self._trading_rules = {}
        self._trading_fees = {}

<<<<<<< HEAD
        self._status_polling_task: Optional[asyncio.Task] = None
        self._user_stream_tracker_task: Optional[asyncio.Task] = None
        self._user_stream_event_listener_task: Optional[asyncio.Task] = None
        self._trading_rules_polling_task: Optional[asyncio.Task] = None
        self._trading_fees_polling_task: Optional[asyncio.Task] = None
=======
        self._status_polling_task = None
        self._user_stream_tracker_task = None
        self._user_stream_event_listener_task = None
        self._trading_rules_polling_task = None
        self._trading_fees_polling_task = None
        self._lost_orders_update_task = None
>>>>>>> 4830290c

        self._time_synchronizer = TimeSynchronizer()
        self._throttler = AsyncThrottler(
            rate_limits=self.rate_limits_rules,
            limits_share_percentage=client_config_map.rate_limits_share_pct)
        self._poll_notifier = asyncio.Event()

        # init Auth and Api factory
        self._auth: AuthBase = self.authenticator
        self._web_assistants_factory: WebAssistantsFactory = self._create_web_assistants_factory()

        # init OrderBook Data Source and Tracker
        self._orderbook_ds: OrderBookTrackerDataSource = self._create_order_book_data_source()
        self._set_order_book_tracker(OrderBookTracker(
            data_source=self._orderbook_ds,
            trading_pairs=self.trading_pairs,
            domain=self.domain))

        # init UserStream Data Source and Tracker
        self._userstream_ds = self._create_user_stream_data_source()
        self._user_stream_tracker = UserStreamTracker(
            data_source=self._userstream_ds)

        self._order_tracker: ClientOrderTracker = ClientOrderTracker(connector=self)

    @classmethod
    def logger(cls) -> HummingbotLogger:
        if cls._logger is None:
            cls._logger = logging.getLogger(HummingbotLogger.logger_name_for_class(cls))
        return cls._logger

    @property
    @abstractmethod
    def authenticator(self):
        raise NotImplementedError

    @property
    @abstractmethod
    def rate_limits_rules(self):
        raise NotImplementedError

    @property
    @abstractmethod
    def domain(self):
        raise NotImplementedError

    @property
    @abstractmethod
    def client_order_id_max_length(self):
        raise NotImplementedError

    @property
    @abstractmethod
    def client_order_id_prefix(self):
        raise NotImplementedError

    @property
    @abstractmethod
    def trading_rules_request_path(self):
        raise NotImplementedError

    @property
    @abstractmethod
    def trading_pairs_request_path(self):
        raise NotImplementedError

    @property
    @abstractmethod
    def check_network_request_path(self):
        raise NotImplementedError

    @property
    @abstractmethod
    def trading_pairs(self):
        raise NotImplementedError

    @property
    @abstractmethod
    def is_cancel_request_in_exchange_synchronous(self) -> bool:
        raise NotImplementedError

    @property
    @abstractmethod
    def is_trading_required(self) -> bool:
        raise NotImplementedError

    @property
    def order_books(self) -> Dict[str, OrderBook]:
        return self.order_book_tracker.order_books

    @property
    def in_flight_orders(self) -> Dict[str, InFlightOrder]:
        return self._order_tracker.active_orders

    @property
    def trading_rules(self) -> Dict[str, TradingRule]:
        return self._trading_rules

    @property
    def limit_orders(self) -> List[LimitOrder]:
        return [
            in_flight_order.to_limit_order()
            for in_flight_order in self.in_flight_orders.values()
        ]

    @property
    def status_dict(self) -> Dict[str, bool]:
        return {
            "symbols_mapping_initialized": self.trading_pair_symbol_map_ready(),
            "order_books_initialized": self.order_book_tracker.ready,
            "account_balance": not self.is_trading_required or len(self._account_balances) > 0,
            "trading_rule_initialized": len(self._trading_rules) > 0 if self.is_trading_required else True,
            "user_stream_initialized":
                self._user_stream_tracker.data_source.last_recv_time > 0 if self.is_trading_required else True,
        }

    @property
    def ready(self) -> bool:
        """
        Returns True if the connector is ready to operate (all connections established with the exchange). If it is
        not ready it returns False.
        """
        return all(self.status_dict.values())

    @property
    def name_cap(self) -> str:
        return self.name.capitalize()

    @property
    def tracking_states(self) -> Dict[str, any]:
        """
        Returns a dictionary associating current active orders client id to their JSON representation
        """
        return {
            key: value.to_json()
            for key, value in self.in_flight_orders.items()
            if not value.is_done
        }

    @abstractmethod
    def supported_order_types(self) -> List[OrderType]:
        raise NotImplementedError

    @abstractmethod
    def _is_request_exception_related_to_time_synchronizer(self, request_exception: Exception):
        raise NotImplementedError

    # === Price logic ===

    def get_order_price_quantum(self, trading_pair: str, price: Decimal) -> Decimal:
        """
        Used by quantize_order_price() in _create_order()
        Returns a price step, a minimum price increment for a given trading pair.

        :param trading_pair: the trading pair to check for market conditions
        :param price: the starting point price
        """
        trading_rule = self._trading_rules[trading_pair]
        return Decimal(trading_rule.min_price_increment)

    def get_order_size_quantum(self, trading_pair: str, order_size: Decimal) -> Decimal:
        """
        Used by quantize_order_price() in _create_order()
        Returns an order amount step, a minimum amount increment for a given trading pair.

        :param trading_pair: the trading pair to check for market conditions
        :param order_size: the starting point order price
        """
        trading_rule = self._trading_rules[trading_pair]
        return Decimal(trading_rule.min_base_amount_increment)

    def quantize_order_amount(self, trading_pair: str, amount: Decimal, price: Decimal = s_decimal_0) -> Decimal:
        """
        Applies the trading rules to calculate the correct order amount for the market

        :param trading_pair: the token pair for which the order will be created
        :param amount: the intended amount for the order
        :param price: the intended price for the order

        :return: the quantized order amount after applying the trading rules
        """
        trading_rule = self._trading_rules[trading_pair]
        quantized_amount: Decimal = super().quantize_order_amount(trading_pair, amount)

        # Check against min_order_size and min_notional_size. If not passing either check, return 0.
        if quantized_amount < trading_rule.min_order_size:
            return s_decimal_0

        if price == s_decimal_0:
            current_price: Decimal = self.get_price(trading_pair, False)
            notional_size = current_price * quantized_amount
        else:
            notional_size = price * quantized_amount

        # Add 1% as a safety factor in case the prices changed while making the order.
        if notional_size < trading_rule.min_notional_size * Decimal("1.01"):
            return s_decimal_0
        return quantized_amount

    def get_order_book(self, trading_pair: str) -> OrderBook:
        """
        Returns the current order book for a particular market

        :param trading_pair: the pair of tokens for which the order book should be retrieved
        """
        if trading_pair not in self.order_book_tracker.order_books:
            raise ValueError(f"No order book exists for '{trading_pair}'.")
        return self.order_book_tracker.order_books[trading_pair]

    def tick(self, timestamp: float):
        """
        Includes the logic that has to be processed every time a new tick happens in the bot. Particularly it enables
        the execution of the status update polling loop using an event.
        """
        last_recv_diff = timestamp - self._user_stream_tracker.last_recv_time
        poll_interval = (self.SHORT_POLL_INTERVAL
                         if last_recv_diff > self.TICK_INTERVAL_LIMIT
                         else self.LONG_POLL_INTERVAL)
        last_tick = int(self._last_timestamp / poll_interval)
        current_tick = int(timestamp / poll_interval)
        if current_tick > last_tick:
            self._poll_notifier.set()
        self._last_timestamp = timestamp

    # === Orders placing ===

    def buy(self,
            trading_pair: str,
            amount: Decimal,
            order_type=OrderType.LIMIT,
            price: Decimal = s_decimal_NaN,
            **kwargs) -> str:
        """
        Creates a promise to create a buy order using the parameters

        :param trading_pair: the token pair to operate with
        :param amount: the order amount
        :param order_type: the type of order to create (MARKET, LIMIT, LIMIT_MAKER)
        :param price: the order price

        :return: the id assigned by the connector to the order (the client id)
        """
        order_id = get_new_client_order_id(
            is_buy=True,
            trading_pair=trading_pair,
            hbot_order_id_prefix=self.client_order_id_prefix,
            max_id_len=self.client_order_id_max_length
        )
        safe_ensure_future(self._create_order(
            trade_type=TradeType.BUY,
            order_id=order_id,
            trading_pair=trading_pair,
            amount=amount,
            order_type=order_type,
            price=price,
            **kwargs))
        return order_id

    def sell(self,
             trading_pair: str,
             amount: Decimal,
             order_type: OrderType = OrderType.LIMIT,
             price: Decimal = s_decimal_NaN,
             **kwargs) -> str:
        """
        Creates a promise to create a sell order using the parameters.
        :param trading_pair: the token pair to operate with
        :param amount: the order amount
        :param order_type: the type of order to create (MARKET, LIMIT, LIMIT_MAKER)
        :param price: the order price
        :return: the id assigned by the connector to the order (the client id)
        """
        order_id = get_new_client_order_id(
            is_buy=False,
            trading_pair=trading_pair,
            hbot_order_id_prefix=self.client_order_id_prefix,
            max_id_len=self.client_order_id_max_length
        )
        safe_ensure_future(self._create_order(
            trade_type=TradeType.SELL,
            order_id=order_id,
            trading_pair=trading_pair,
            amount=amount,
            order_type=order_type,
            price=price,
            **kwargs))
        return order_id

    def get_fee(self,
                base_currency: str,
                quote_currency: str,
                order_type: OrderType,
                order_side: TradeType,
                amount: Decimal,
                price: Decimal = s_decimal_NaN,
                is_maker: Optional[bool] = None) -> AddedToCostTradeFee:
        """
        Calculates the fee to pay based on the fee information provided by the exchange for
        the account and the token pair. If exchange info is not available it calculates the estimated
        fee an order would pay based on the connector configuration.

        :param base_currency: the order base currency
        :param quote_currency: the order quote currency
        :param order_type: the type of order (MARKET, LIMIT, LIMIT_MAKER)
        :param order_side: if the order is for buying or selling
        :param amount: the order amount
        :param price: the order price
        :param is_maker: True if the order is a maker order, False if it is a taker order

        :return: the calculated or estimated fee
        """
        return self._get_fee(base_currency, quote_currency, order_type, order_side, amount, price, is_maker)

    def cancel(self, trading_pair: str, order_id: str):
        """
        Creates a promise to cancel an order in the exchange

        :param trading_pair: the trading pair the order to cancel operates with
        :param order_id: the client id of the order to cancel

        :return: the client id of the order to cancel
        """
        safe_ensure_future(self._execute_cancel(trading_pair, order_id))
        return order_id

    async def cancel_all(self, timeout_seconds: float) -> List[CancellationResult]:
        """
        Cancels all currently active orders. The cancellations are performed in parallel tasks.

        :param timeout_seconds: the maximum time (in seconds) the cancel logic should run

        :return: a list of CancellationResult instances, one for each of the orders to be cancelled
        """
        incomplete_orders = [o for o in self.in_flight_orders.values() if not o.is_done]
        tasks = [self._execute_cancel(o.trading_pair, o.client_order_id) for o in incomplete_orders]
        order_id_set = set([o.client_order_id for o in incomplete_orders])
        successful_cancellations = []

        try:
            async with timeout(timeout_seconds):
                cancellation_results = await safe_gather(*tasks, return_exceptions=True)
                for cr in cancellation_results:
                    if isinstance(cr, Exception):
                        continue
                    client_order_id = cr
                    if client_order_id is not None:
                        order_id_set.remove(client_order_id)
                        successful_cancellations.append(CancellationResult(client_order_id, True))
        except Exception:
            self.logger().network(
                "Unexpected error cancelling orders.",
                exc_info=True,
                app_warning_msg="Failed to cancel order. Check API key and network connection."
            )
        failed_cancellations = [CancellationResult(oid, False) for oid in order_id_set]
        return successful_cancellations + failed_cancellations

    async def _create_order(self,
                            trade_type: TradeType,
                            order_id: str,
                            trading_pair: str,
                            amount: Decimal,
                            order_type: OrderType,
                            price: Optional[Decimal] = None,
                            **kwargs):
        """
        Creates an order in the exchange using the parameters to configure it

        :param trade_type: the side of the order (BUY of SELL)
        :param order_id: the id that should be assigned to the order (the client id)
        :param trading_pair: the token pair to operate with
        :param amount: the order amount
        :param order_type: the type of order to create (MARKET, LIMIT, LIMIT_MAKER)
        :param price: the order price
        """
        exchange_order_id = ""
        trading_rule = self._trading_rules[trading_pair]

        if order_type in [OrderType.LIMIT, OrderType.LIMIT_MAKER]:
            price = self.quantize_order_price(trading_pair, price)
            quantize_amount_price = Decimal("0") if price.is_nan() else price
            amount = self.quantize_order_amount(trading_pair=trading_pair, amount=amount, price=quantize_amount_price)
        else:
            amount = self.quantize_order_amount(trading_pair=trading_pair, amount=amount)

        self.start_tracking_order(
            order_id=order_id,
            exchange_order_id=None,
            trading_pair=trading_pair,
            order_type=order_type,
            trade_type=trade_type,
            price=price,
            amount=amount,
            **kwargs,
        )

        if order_type not in self.supported_order_types():
            self.logger().error(f"{order_type} is not in the list of supported order types")
            self._update_order_after_failure(order_id=order_id, trading_pair=trading_pair)
            return

        if amount < trading_rule.min_order_size:
            self.logger().warning(f"{trade_type.name.title()} order amount {amount} is lower than the minimum order"
                                  f" size {trading_rule.min_order_size}. The order will not be created.")
            self._update_order_after_failure(order_id=order_id, trading_pair=trading_pair)
            return
        if price is not None and amount * price < trading_rule.min_notional_size:
            self.logger().warning(f"{trade_type.name.title()} order notional {amount * price} is lower than the "
                                  f"minimum notional size {trading_rule.min_notional_size}. "
                                  "The order will not be created.")
            self._update_order_after_failure(order_id=order_id, trading_pair=trading_pair)

        try:
            exchange_order_id, update_timestamp = await self._place_order(
                order_id=order_id,
                trading_pair=trading_pair,
                amount=amount,
                trade_type=trade_type,
                order_type=order_type,
                price=price,
                **kwargs,
            )

            order_update: OrderUpdate = OrderUpdate(
                client_order_id=order_id,
                exchange_order_id=exchange_order_id,
                trading_pair=trading_pair,
                update_timestamp=update_timestamp,
                new_state=OrderState.OPEN,
            )
            self._order_tracker.process_order_update(order_update)

        except asyncio.CancelledError:
            raise
        except Exception:
            self.logger().network(
                f"Error submitting {trade_type.name.lower()} {order_type.name.upper()} order to {self.name_cap} for "
                f"{amount} {trading_pair} {price}.",
                exc_info=True,
                app_warning_msg=f"Failed to submit buy order to {self.name_cap}. Check API key and network connection."
            )
            self._update_order_after_failure(order_id=order_id, trading_pair=trading_pair)
        return order_id, exchange_order_id

    def _update_order_after_failure(self, order_id: str, trading_pair: str):
        order_update: OrderUpdate = OrderUpdate(
            client_order_id=order_id,
            trading_pair=trading_pair,
            update_timestamp=self.current_timestamp,
            new_state=OrderState.FAILED,
        )
        self._order_tracker.process_order_update(order_update)

    async def _execute_order_cancel(self, order: InFlightOrder) -> str:
        try:
            cancelled = await self._place_cancel(order.client_order_id, order)
            if cancelled:
                order_update: OrderUpdate = OrderUpdate(
                    client_order_id=order.client_order_id,
                    trading_pair=order.trading_pair,
                    update_timestamp=self.current_timestamp,
                    new_state=(OrderState.CANCELED
                               if self.is_cancel_request_in_exchange_synchronous
                               else OrderState.PENDING_CANCEL),
                )
                self._order_tracker.process_order_update(order_update)
                return order.client_order_id
        except asyncio.CancelledError:
            raise
        except asyncio.TimeoutError:
            # Binance does not allow cancels with the client/user order id
            # so log a warning and wait for the creation of the order to complete
            self.logger().warning(
                f"Failed to cancel the order {order.client_order_id} because it does not have an exchange order id yet")
            await self._order_tracker.process_order_not_found(order.client_order_id)
        except Exception:
            self.logger().error(
                f"Failed to cancel order {order.client_order_id}", exc_info=True)

    async def _execute_cancel(self, trading_pair: str, order_id: str) -> str:
        """
        Requests the exchange to cancel an active order

        :param trading_pair: the trading pair the order to cancel operates with
        :param order_id: the client id of the order to cancel
        """
        result = None
        tracked_order = self._order_tracker.fetch_tracked_order(order_id)
        if tracked_order is not None:
            result = await self._execute_order_cancel(order=tracked_order)

        return result

    # === Order Tracking ===

    def restore_tracking_states(self, saved_states: Dict[str, Any]):
        """
        Restore in-flight orders from saved tracking states, this is st the connector can pick up on where it left off
        when it disconnects.

        :param saved_states: The saved tracking_states.
        """
        self._order_tracker.restore_tracking_states(tracking_states=saved_states)

    def start_tracking_order(self,
                             order_id: str,
                             exchange_order_id: Optional[str],
                             trading_pair: str,
                             trade_type: TradeType,
                             price: Decimal,
                             amount: Decimal,
                             order_type: OrderType,
                             **kwargs):
        """
        Starts tracking an order by adding it to the order tracker.

        :param order_id: the order identifier
        :param exchange_order_id: the identifier for the order in the exchange
        :param trading_pair: the token pair for the operation
        :param trade_type: the type of order (buy or sell)
        :param price: the price for the order
        :param amount: the amount for the order
        :param order_type: type of execution for the order (MARKET, LIMIT, LIMIT_MAKER)
        """
        self._order_tracker.start_tracking_order(
            InFlightOrder(
                client_order_id=order_id,
                exchange_order_id=exchange_order_id,
                trading_pair=trading_pair,
                order_type=order_type,
                trade_type=trade_type,
                amount=amount,
                price=price,
                creation_timestamp=self.current_timestamp
            )
        )

    def stop_tracking_order(self, order_id: str):
        """
        Stops tracking an order

        :param order_id: The id of the order that will not be tracked any more
        """
        self._order_tracker.stop_tracking_order(client_order_id=order_id)

    async def _sleep(self, delay: float):
        await asyncio.sleep(delay)

    # === Implementation-specific methods ===

    @abstractmethod
    def name(self):
        raise NotImplementedError

    @abstractmethod
    async def _place_cancel(self, order_id: str, tracked_order: InFlightOrder):
        raise NotImplementedError

    @abstractmethod
    async def _place_order(self,
                           order_id: str,
                           trading_pair: str,
                           amount: Decimal,
                           trade_type: TradeType,
                           order_type: OrderType,
                           price: Decimal,
                           **kwargs,
                           ) -> Tuple[str, float]:
        raise NotImplementedError

    def _get_fee(self,
                 base_currency: str,
                 quote_currency: str,
                 order_type: OrderType,
                 order_side: TradeType,
                 amount: Decimal,
                 price: Decimal = s_decimal_NaN,
                 is_maker: Optional[bool] = None) -> AddedToCostTradeFee:
        raise NotImplementedError

    # === Network-API-related code ===

    # overridden in implementation of exchanges
    #
    web_utils = None

    async def start_network(self):
        """
        Start all required tasks to update the status of the connector. Those tasks include:
        - The order book tracker
        - The polling loops to update the trading rules and trading fees
        - The polling loop to update order status and balance status using REST API (backup for main update process)
        - The background task to process the events received through the user stream tracker (websocket connection)
        """
        self._stop_network()
        self.order_book_tracker.start()
        self._trading_rules_polling_task = safe_ensure_future(self._trading_rules_polling_loop())
        self._trading_fees_polling_task = safe_ensure_future(self._trading_fees_polling_loop())
        if self.is_trading_required:
            self._status_polling_task = safe_ensure_future(self._status_polling_loop())
            self._user_stream_tracker_task = safe_ensure_future(self._user_stream_tracker.start())
            self._user_stream_event_listener_task = safe_ensure_future(self._user_stream_event_listener())
            self._lost_orders_update_task = safe_ensure_future(self._lost_orders_update_polling_loop())

    async def stop_network(self):
        """
        This function is executed when the connector is stopped. It perform a general cleanup and stops all background
        tasks that require the connection with the exchange to work.
        """
        self._stop_network()

    async def check_network(self) -> NetworkStatus:
        """
        Checks connectivity with the exchange using the API
        """
        try:
            await self._api_get(path_url=self.check_network_request_path)
        except asyncio.CancelledError:
            raise
        except Exception:
            return NetworkStatus.NOT_CONNECTED
        return NetworkStatus.CONNECTED

    def _stop_network(self):
        # Resets timestamps and events for status_polling_loop
        self._last_poll_timestamp = 0
        self._last_timestamp = 0
        self._poll_notifier = asyncio.Event()

        self.order_book_tracker.stop()
        if self._status_polling_task is not None:
            self._status_polling_task.cancel()
            self._status_polling_task = None
        if self._trading_rules_polling_task is not None:
            self._trading_rules_polling_task.cancel()
            self._trading_rules_polling_task = None
        if self._trading_fees_polling_task is not None:
            self._trading_fees_polling_task.cancel()
            self._trading_fees_polling_task = None
        if self._user_stream_tracker_task is not None:
            self._user_stream_tracker_task.cancel()
            self._user_stream_tracker_task = None
        if self._user_stream_event_listener_task is not None:
            self._user_stream_event_listener_task.cancel()
            self._user_stream_event_listener_task = None
        if self._lost_orders_update_task is not None:
            self._lost_orders_update_task.cancel()
            self._lost_orders_update_task = None

    # === loops and sync related methods ===
    #
    async def _trading_rules_polling_loop(self):
        """
        Updates the trading rules by requesting the latest definitions from the exchange.
        Executes regularly every 30 minutes
        """
        while True:
            try:
                await safe_gather(self._update_trading_rules())
                await self._sleep(self.TRADING_RULES_INTERVAL)
            except NotImplementedError:
                raise
            except asyncio.CancelledError:
                raise
            except Exception:
                self.logger().network(
                    "Unexpected error while fetching trading rules.", exc_info=True,
                    app_warning_msg=f"Could not fetch new trading rules from {self.name_cap}"
                                    " Check network connection.")
                await self._sleep(0.5)

    async def _trading_fees_polling_loop(self):
        """
        Only some exchanges provide a fee endpoint.
        If _update_trading_fees() is not defined, we just exit the loop
        """
        while True:
            try:
                await safe_gather(self._update_trading_fees())
                await self._sleep(self.TRADING_FEES_INTERVAL)
            except NotImplementedError:
                raise
            except asyncio.CancelledError:
                raise
            except Exception:
                self.logger().network(
                    "Unexpected error while fetching trading fees.", exc_info=True,
                    app_warning_msg=f"Could not fetch new trading fees from {self.name_cap}."
                                    " Check network connection.")
                await self._sleep(0.5)

    async def _status_polling_loop(self):
        """
        Performs all required operation to keep the connector updated and synchronized with the exchange.
        It contains the backup logic to update status using API requests in case the main update source
        (the user stream data source websocket) fails.
        It also updates the time synchronizer. This is necessary because the exchange requires
        the time of the client to be the same as the time in the exchange.
        Executes when the _poll_notifier event is enabled by the `tick` function.
        """
        while True:
            try:
                await self._poll_notifier.wait()
                await self._update_time_synchronizer()

                # the following method is implementation-specific
                await self._status_polling_loop_fetch_updates()

                self._last_poll_timestamp = self.current_timestamp
                self._poll_notifier = asyncio.Event()
            except asyncio.CancelledError:
                raise
            except NotImplementedError:
                raise
            except Exception:
                self.logger().network(
                    "Unexpected error while fetching account updates.",
                    exc_info=True,
                    app_warning_msg=f"Could not fetch account updates from {self.name_cap}. "
                                    "Check API key and network connection.")
                await self._sleep(0.5)

    async def _update_time_synchronizer(self, pass_on_non_cancelled_error: bool = False):
        try:
            await self._time_synchronizer.update_server_time_offset_with_time_provider(
                time_provider=self.web_utils.get_current_server_time(
                    throttler=self._throttler,
                    domain=self.domain,
                )
            )
        except asyncio.CancelledError:
            raise
        except Exception:
            if not pass_on_non_cancelled_error:
                self.logger().exception(f"Error requesting time from {self.name_cap} server")
                raise

    async def _lost_orders_update_polling_loop(self):
        """
        This loop regularly executes the update of lost orders, to keep receiving any new order fill or status change
        until we are totally sure the order is no longer alive in the exchange
        """
        while True:
            try:
                await self._cancel_lost_orders()
                await self._update_lost_orders_status()
                await self._sleep(self.SHORT_POLL_INTERVAL)
            except NotImplementedError:
                raise
            except asyncio.CancelledError:
                raise
            except Exception:
                self.logger().exception("Unexpected error while updating the time synchronizer")
                await self._sleep(0.5)

    async def _iter_user_event_queue(self) -> AsyncIterable[Dict[str, any]]:
        """
        Called by _user_stream_event_listener.
        """
        while True:
            try:
                yield await self._user_stream_tracker.user_stream.get()
            except asyncio.CancelledError:
                raise
            except Exception:
                self.logger().exception("Error while reading user events queue. Retrying in 1s.")
                await self._sleep(1.0)

    # === Exchange / Trading logic methods that call the API ===

    async def _update_trading_rules(self):
        exchange_info = await self._initialize_trading_pair_symbol_map()
        trading_rules_list = await self._format_trading_rules(exchange_info)
        self._trading_rules.clear()
        for trading_rule in trading_rules_list:
            self._trading_rules[trading_rule.trading_pair] = trading_rule

    async def _api_get(self, *args, **kwargs):
        kwargs["method"] = RESTMethod.GET
        return await self._api_request(*args, **kwargs)

    async def _api_post(self, *args, **kwargs):
        kwargs["method"] = RESTMethod.POST
        return await self._api_request(*args, **kwargs)

    async def _api_put(self, *args, **kwargs):
        kwargs["method"] = RESTMethod.PUT
        return await self._api_request(*args, **kwargs)

    async def _api_delete(self, *args, **kwargs):
        kwargs["method"] = RESTMethod.DELETE
        return await self._api_request(*args, **kwargs)

    async def _api_request(self,
                           path_url,
                           method: RESTMethod = RESTMethod.GET,
                           params: Optional[Dict[str, Any]] = None,
                           data: Optional[Dict[str, Any]] = None,
                           is_auth_required: bool = False,
                           return_err: bool = False,
                           limit_id: Optional[str] = None,
                           **kwargs) -> Dict[str, Any]:

        last_exception = None
        rest_assistant = await self._web_assistants_factory.get_rest_assistant()
        if is_auth_required:
            url = self.web_utils.private_rest_url(path_url, domain=self.domain)
        else:
            url = self.web_utils.public_rest_url(path_url, domain=self.domain)

        for _ in range(2):
            try:
                request_result = await rest_assistant.execute_request(
                    url=url,
                    params=params,
                    data=data,
                    method=method,
                    is_auth_required=is_auth_required,
                    return_err=return_err,
                    throttler_limit_id=limit_id if limit_id else path_url,
                )
                return request_result
            except IOError as request_exception:
                last_exception = request_exception
                if self._is_request_exception_related_to_time_synchronizer(request_exception=request_exception):
                    self._time_synchronizer.clear_time_offset_ms_samples()
                    await self._update_time_synchronizer()
                else:
                    raise

        # Failed even after the last retry
        raise last_exception

    async def _status_polling_loop_fetch_updates(self):
        """
        Called by _status_polling_loop, which executes after each tick() is executed
        """
        await safe_gather(
            self._update_balances(),
            self._update_order_status(),
        )

    async def _update_all_balances(self):
        await self._update_balances()
        if not self.real_time_balance_update:
            # This is only required for exchanges that do not provide balance update notifications through websocket
            self._in_flight_orders_snapshot = {k: copy.copy(v) for k, v in self.in_flight_orders.items()}
            self._in_flight_orders_snapshot_timestamp = self.current_timestamp

    async def _update_orders_fills(self, orders: List[InFlightOrder]):
        for order in orders:
            try:
                trade_updates = await self._all_trade_updates_for_order(order=order)
                for trade_update in trade_updates:
                    self._order_tracker.process_trade_update(trade_update)
            except asyncio.CancelledError:
                raise
            except Exception as request_error:
                self.logger().warning(
                    f"Failed to fetch trade updates for order {order.client_order_id}. Error: {request_error}")

    async def _update_orders(self):
        orders_to_update = self.in_flight_orders.copy()
        for client_order_id, order in orders_to_update.items():
            try:
                order_update = await self._request_order_status(tracked_order=order)
                if client_order_id in self.in_flight_orders:
                    self._order_tracker.process_order_update(order_update)
            except asyncio.CancelledError:
                raise
            except asyncio.TimeoutError:
                self.logger().debug(
                    f"Tracked order {client_order_id} does not have an exchange id. "
                    f"Attempting fetch in next polling interval."
                )
                await self._order_tracker.process_order_not_found(client_order_id)
            except Exception as request_error:
                self.logger().network(
                    f"Error fetching status update for the order {order.client_order_id}: {request_error}.",
                    app_warning_msg=f"Failed to fetch status update for the order {order.client_order_id}.",
                    exc_info=True
                )
                await self._order_tracker.process_order_not_found(order.client_order_id)

    async def _update_lost_orders(self):
        orders_to_update = self._order_tracker.lost_orders.copy()
        for client_order_id, order in orders_to_update.items():
            try:
                order_update = await self._request_order_status(tracked_order=order)
                if client_order_id in self._order_tracker.lost_orders:
                    self._order_tracker.process_order_update(order_update)
            except asyncio.CancelledError:
                raise
            except Exception as request_error:
                self.logger().warning(
                    f"Error fetching status update for lost order {order.client_order_id}: {request_error}.")

    async def _update_order_status(self):
        await self._update_orders_fills(orders=list(self._order_tracker.all_fillable_orders.values()))
        await self._update_orders()

    async def _update_lost_orders_status(self):
        await self._update_orders_fills(orders=list(self._order_tracker.lost_orders.values()))
        await self._update_lost_orders()

    async def _cancel_lost_orders(self):
        for _, lost_order in self._order_tracker.lost_orders.items():
            await self._execute_order_cancel(order=lost_order)

    # Methods tied to specific API data formats
    #
    @abstractmethod
    async def _update_trading_fees(self):
        raise NotImplementedError

    @abstractmethod
    async def _user_stream_event_listener(self):
        raise NotImplementedError

    @abstractmethod
    async def _format_trading_rules(self, exchange_info_dict: Dict[str, Any]) -> List[TradingRule]:
        raise NotImplementedError

    @abstractmethod
    async def _update_balances(self):
        raise NotImplementedError

    @abstractmethod
    async def _all_trade_updates_for_order(self, order: InFlightOrder) -> List[TradeUpdate]:
        raise NotImplementedError

    @abstractmethod
    async def _request_order_status(self, tracked_order: InFlightOrder) -> OrderUpdate:
        raise NotImplementedError

    @abstractmethod
    def _create_web_assistants_factory(self) -> WebAssistantsFactory:
        raise NotImplementedError

    @abstractmethod
    def _create_order_book_data_source(self) -> OrderBookTrackerDataSource:
        raise NotImplementedError

    @abstractmethod
    def _create_user_stream_data_source(self) -> UserStreamTrackerDataSource:
        raise NotImplementedError

    @abstractmethod
    def _initialize_trading_pair_symbols_from_exchange_info(self, exchange_info: Dict[str, Any]):
        raise NotImplementedError

    async def _initialize_trading_pair_symbol_map(self):
        exchange_info = None
        try:
            exchange_info = await self._api_get(path_url=self.trading_pairs_request_path)
            self._initialize_trading_pair_symbols_from_exchange_info(exchange_info=exchange_info)
        except Exception:
            self.logger().exception("There was an error requesting exchange info.")
        return exchange_info<|MERGE_RESOLUTION|>--- conflicted
+++ resolved
@@ -52,20 +52,12 @@
         self._trading_rules = {}
         self._trading_fees = {}
 
-<<<<<<< HEAD
         self._status_polling_task: Optional[asyncio.Task] = None
         self._user_stream_tracker_task: Optional[asyncio.Task] = None
         self._user_stream_event_listener_task: Optional[asyncio.Task] = None
         self._trading_rules_polling_task: Optional[asyncio.Task] = None
         self._trading_fees_polling_task: Optional[asyncio.Task] = None
-=======
-        self._status_polling_task = None
-        self._user_stream_tracker_task = None
-        self._user_stream_event_listener_task = None
-        self._trading_rules_polling_task = None
-        self._trading_fees_polling_task = None
-        self._lost_orders_update_task = None
->>>>>>> 4830290c
+        self._lost_orders_update_task: Optional[asyncio.Task] = None
 
         self._time_synchronizer = TimeSynchronizer()
         self._throttler = AsyncThrottler(
