import {
  mkValidator,
  mkRequestValidator,
  RequestValidator,
  Validator,
  isBase58,
  mkBranchingValidator,
} from '../validators';
import bs58 from 'bs58';

export const invalidEthPrivateKeyError: string =
  'The privateKey param is not a valid Ethereum private key (64 hexadecimal characters).';

export const invalidSolPrivateKeyError: string =
  'The privateKey param is not a valid Solana private key (64 bytes, base 58 encoded).';

// test if a string matches the shape of an Ethereum private key
export const isEthPrivateKey = (str: string): boolean => {
  return /^(0x)?[a-fA-F0-9]{64}$/.test(str);
};

// test if a string matches the shape of an Solana private key
export const isSolPrivateKey = (str: string): boolean => {
  return isBase58(str) && bs58.decode(str).length == 64;
};

// given a request, look for a key called privateKey that is an Ethereum private key
export const validatePrivateKey: Validator = mkBranchingValidator(
  'chain',
  (req, key) => req[key] === 'solana',
  mkValidator(
    'privateKey',
    invalidSolPrivateKeyError,
    (val) => typeof val === 'string' && isSolPrivateKey(val)
  ),
  mkValidator(
    'privateKey',
    invalidEthPrivateKeyError,
    (val) => typeof val === 'string' && isEthPrivateKey(val)
  )
);

export const invalidChainError: string =
  'chain must be "ethereum", "solana", "avalanche", "cosmos" or "harmony"';

export const invalidNetworkError: string =
  'expected a string for the network key';

export const invalidAddressError: string = 'address must be a string';

export const validateChain: Validator = mkValidator(
  'chain',
  invalidChainError,
  (val) =>
    typeof val === 'string' &&
    (val === 'ethereum' ||
      val === 'avalanche' ||
      val === 'polygon' ||
      val === 'solana' ||
      val === 'harmony' ||
<<<<<<< HEAD
      val === 'cosmos')
=======
      val === 'cronos')
>>>>>>> 9d8c3661
);

export const validateNetwork: Validator = mkValidator(
  'network',
  invalidNetworkError,
  (val) => typeof val === 'string'
);

export const validateAddress: Validator = mkValidator(
  'address',
  invalidAddressError,
  (val) => typeof val === 'string'
);

export const validateAddWalletRequest: RequestValidator = mkRequestValidator([
  validatePrivateKey,
  validateChain,
  validateNetwork,
]);

export const validateRemoveWalletRequest: RequestValidator = mkRequestValidator(
  [validateAddress, validateChain]
);<|MERGE_RESOLUTION|>--- conflicted
+++ resolved
@@ -58,11 +58,8 @@
       val === 'polygon' ||
       val === 'solana' ||
       val === 'harmony' ||
-<<<<<<< HEAD
-      val === 'cosmos')
-=======
+      val === 'cosmos' ||
       val === 'cronos')
->>>>>>> 9d8c3661
 );
 
 export const validateNetwork: Validator = mkValidator(
