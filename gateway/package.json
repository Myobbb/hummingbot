{
  "name": "gateway-v2",
  "version": "0.1.9",
  "description": "Hummingbot Gateway",
  "main": "index.js",
  "license": "Apache-2.0",
  "repository": "https://github.com/coinalpha/gateway-v2",
  "scripts": {
    "prebuild": "rimraf dist && mkdir dist",
    "build": "tsc --skipLibCheck --project ./ && yarn copy-files",
    "clean": "rm -rf ./node_modules && rm -rf ./coverage && rm -rf ./logs && yarn run clean:config",
    "clean:config": "find ./conf -maxdepth 1 -regextype posix-extended -regex '.*\\.yml' -delete",
    "config": "./setup/generate_conf.sh",
    "format": "prettier . --write",
    "lint": "eslint src test test-scripts integration-test --format table --fix",
    "dev": "nodemon src/index.ts",
    "dev:debug": "nodemon --inspect src/index.ts",
    "start": "node dist/src/index.js",
    "copy-files": "copyfiles -a 'src/**/schema/*.json' 'src/templates/*.yml' 'test/services/data/**/*.*' dist",
    "test": "jest --verbose",
    "test:debug": "node --inspect node_modules/.bin/jest --watch --runInBand",
    "test:unit": "NODE_OPTIONS=--max_old_space_size=4096 jest -w 1 --verbose --forceExit ./test/",
    "test:cov": "NODE_OPTIONS=--max_old_space_size=4096 jest -w 1 --coverage --forceExit ./test/",
    "test:scripts": "jest -i --verbose ./test-scripts/*.test.ts"
  },
  "dependencies": {
    "@blockworks-foundation/mango-client": "^3.2.14",
    "@ethersproject/address": "^5.0.0-beta",
    "@ethersproject/contracts": "^5.0.0-beta",
    "@ethersproject/networks": "^5.0.0-beta",
    "@ethersproject/providers": "^5.0.0-beta",
    "@ethersproject/solidity": "^5.0.0-beta",
    "@ethersproject/experimental": "^5.3.0",
    "@harmony-js/core": "^0.1.57",
    "@harmony-js/utils": "^0.1.56",
    "@pangolindex/sdk": "^1.1.0",
    "@perp/sdk-curie": "^1.6.1",
    "@project-serum/serum": "^0.13.65",
    "@solana/buffer-layout": "^4.0.0",
    "@solana/spl-token": "^0.2.0",
    "@solana/spl-token-registry": "^0.2.4177",
    "@solana/web3.js": "^1.46.0",
    "@sushiswap/sdk": "^5.0.0-canary.116",
    "@traderjoe-xyz/sdk": "^1.6.1",
    "@types/fs-extra": "^9.0.13",
    "@types/lodash": "^4.14.178",
    "@types/minimist": "^1.2.2",
    "@types/morgan": "^1.9.3",
    "@types/uuid": "^8.3.4",
    "@uniswap/sdk": "3.0.2",
    "@uniswap/sdk-core": "^3.0.0",
    "@uniswap/smart-order-router": "^2.5.26",
    "@uniswap/v3-core": "^1.0.0",
    "@uniswap/v3-periphery": "^1.1.1",
    "@uniswap/v3-sdk": "^3.7.0",
    "abi-decoder": "^2.4.0",
    "add": "^2.0.6",
    "ajv": "^8.6.3",
    "app-root-path": "^3.0.0",
    "axios": "^0.21.1",
    "bn.js": "^5.2.1",
    "body-parser": "^1.19.0",
    "bs58": "^5.0.0",
    "chalk": "^4.1.0",
    "copyfiles": "^2.4.1",
    "dayjs": "^1.10.6",
    "decimal.js-light": "^2.5.1",
    "ethers": "^5.6.2",
    "express": "^4.17.1",
    "express-ipfilter": "^1.2.0",
    "express-winston": "^4.1.0",
    "fs-extra": "^10.0.0",
    "hardhat": "^2.0.0",
    "http-status-codes": "^2.2.0",
    "immutable": "^4.0.0",
    "js-yaml": "^4.1.0",
    "level": "^8.0.0",
    "lodash": "^4.17.21",
    "mathjs": "^10.5.0",
    "minimist": "^1.2.5",
    "morgan": "^1.10.0",
    "quickswap-sdk": "^3.0.8",
    "node-ts-cache": "4.4.0",
    "node-ts-cache-storage-memory": "4.4.0",
    "swagger-ui-express": "^4.1.6",
    "tslib": "^2.3.1",
    "tweetnacl": "^1.0.3",
    "uuid": "^8.3.2",
    "web3": "^1.7.3",
    "winston": "^3.3.3",
    "winston-daily-rotate-file": "^4.5.5",
    "yarn": "^1.22.17"
  },
  "devDependencies": {
    "@connectis/diff-test-coverage": "^1.5.1",
    "@types/app-root-path": "^1.2.4",
    "@types/big.js": "^6.1.3",
    "@types/bs58": "^4.0.1",
    "@types/express": "^4.17.12",
    "@types/jest": "^27.4.1",
    "@types/js-yaml": "^4.0.2",
    "@types/level": "^6.0.0",
    "@types/mathjs": "^9.4.2",
    "@types/node": "^15.12.4",
    "@types/node-fetch": "^2.6.1",
    "@types/supertest": "^2.0.11",
    "@typescript-eslint/eslint-plugin": "^4.26.1",
    "@typescript-eslint/parser": "^4.26.1",
    "eslint": "^7.25.0",
    "eslint-config-prettier": "^8.3.0",
    "eslint-config-standard": "^16.0.3",
    "eslint-plugin-import": "^2.23.4",
    "eslint-plugin-node": "^11.1.0",
    "eslint-plugin-prettier": "^3.4.0",
    "eslint-plugin-promise": "^5.1.0",
    "eslint-plugin-standard": "^4.0.1",
    "jest": "^27.3.1",
    "jest-extended": "^0.11.5",
    "node-cache": "5.1.2",
    "nodemon": "^2.0.16",
    "nohup": "^0.1.0",
    "prettier": "^2.3.0",
    "rimraf": "^3.0.2",
    "supertest": "^6.1.6",
    "ts-jest": "^27.0.5",
    "ts-node": "^10.0.0",
    "typescript": "^4.3.2"
  },
<<<<<<< HEAD
  "overrides": {
    "@solana/web3.js": "^1.46.0"
  },
  "resolutions": {
    "@solana/web3.js": "^1.46.0"
=======
  "resolutions": {
    "web3-utils": "1.7.3"
>>>>>>> 3ea43929
  }
}<|MERGE_RESOLUTION|>--- conflicted
+++ resolved
@@ -126,15 +126,11 @@
     "ts-node": "^10.0.0",
     "typescript": "^4.3.2"
   },
-<<<<<<< HEAD
   "overrides": {
     "@solana/web3.js": "^1.46.0"
   },
   "resolutions": {
-    "@solana/web3.js": "^1.46.0"
-=======
-  "resolutions": {
+    "@solana/web3.js": "^1.46.0",
     "web3-utils": "1.7.3"
->>>>>>> 3ea43929
   }
 }